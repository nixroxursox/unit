<?xml version="1.0" ?>
<!DOCTYPE change_log SYSTEM "changes.dtd" >


<change_log title="unit">


<changes apply="unit-php
                unit-python unit-python2.7
                unit-python3.4 unit-python3.5 unit-python3.6 unit-python3.7
                unit-python3.8 unit-python3.9 unit-python3.10 unit-python3.11
                unit-go
                unit-perl
                unit-ruby
                unit-jsc-common unit-jsc8 unit-jsc10 unit-jsc11 unit-jsc13
                unit-jsc14 unit-jsc15 unit-jsc16 unit-jsc17 unit-jsc18
                unit-jsc19"
<<<<<<< HEAD
         ver="1.30.0" rev="1"
         date="" time=""
=======
         ver="1.29.1" rev="1"
         date="2023-02-28" time="18:00:00 +0300"
>>>>>>> d5382aeb
         packager="Nginx Packaging &lt;nginx-packaging@f5.com&gt;">

<change>
<para>
<<<<<<< HEAD
NGINX Unit updated to 1.30.0.
=======
NGINX Unit updated to 1.29.1.
>>>>>>> d5382aeb
</para>
</change>

</changes>


<<<<<<< HEAD
<changes apply="unit" ver="1.30.0" rev="1"
         date="" time=""
         packager="Nginx Packaging &lt;nginx-packaging@f5.com&gt;">

<change type="feature">
<para>
support the keys API on the request objects in NJS.
</para>
</change>

<change type="feature">
<para>
added default values for 'make install' pathnames such as prefix;
this allows to do './configure &amp;&amp; make &amp;&amp; sudo make install'.
</para>
</change>

=======
<changes apply="unit" ver="1.29.1" rev="1"
         date="2023-02-28" time="18:00:00 +0300"
         packager="Nginx Packaging &lt;nginx-packaging@f5.com&gt;">

>>>>>>> d5382aeb
<change type="bugfix">
<para>
stop creating world-writeable directories.
</para>
</change>

<change type="bugfix">
<para>
memory leak related to NJS.
</para>
</change>

<change type="bugfix">
<para>
path parsing in PHP applications.
</para>
</change>

<change type="bugfix">
<para>
enabled UTF-8 for Python config by default to avoid applications failing
in some cases.
</para>
</change>

<change type="bugfix">
<para>
using asyncio.get_running_loop() instead of asyncio.get_event_loop()
when it's available to prevent errors in some Python ASGI applications.
</para>
</change>

<change type="bugfix">
<para>
applications that make use of various low level APIs such as pthreads could
fail to work correctly.
</para>
</change>

<change type="bugfix">
<para>
<<<<<<< HEAD
PHP error handling (added missing 403 and 404 errors).
</para>
</change>

<change type="bugfix">
<para>
=======
>>>>>>> d5382aeb
websocket endianness detection for obscure operating systems.
</para>
</change>

</changes>

<<<<<<< HEAD
=======

>>>>>>> d5382aeb
<changes apply="unit-php
                unit-python unit-python2.7
                unit-python3.4 unit-python3.5 unit-python3.6 unit-python3.7
                unit-python3.8 unit-python3.9 unit-python3.10 unit-python3.11
                unit-go
                unit-perl
                unit-ruby
                unit-jsc-common unit-jsc8 unit-jsc10 unit-jsc11 unit-jsc13
                unit-jsc14 unit-jsc15 unit-jsc16 unit-jsc17 unit-jsc18
                unit-jsc19"
         ver="1.29.0" rev="1"
         date="2022-12-15" time="18:00:00 +0300"
         packager="Nginx Packaging &lt;nginx-packaging@f5.com&gt;">

<change>
<para>
NGINX Unit updated to 1.29.0.
</para>
</change>

</changes>


<changes apply="unit-jsc19" ver="1.29.0" rev="1"
         date="2022-11-18" time="15:00:00 +0400"
         packager="Nginx Packaging &lt;nginx-packaging@f5.com&gt;">

<change>
<para>
Initial release of Java 19 module for NGINX Unit.
</para>
</change>

</changes>


<changes apply="unit-python3.11" ver="1.29.0" rev="1"
         date="2022-12-15" time="08:00:00 -0800"
         packager="Nginx Packaging &lt;nginx-packaging@f5.com&gt;">

<change>
<para>
Initial release of Python 3.11 module for NGINX Unit.
</para>
</change>

</changes>


<changes apply="unit" ver="1.29.0" rev="1"
         date="2022-12-15" time="18:00:00 +0300"
         packager="Nginx Packaging &lt;nginx-packaging@f5.com&gt;">

<change type="change">
<para>
removed $uri auto-append for "share" when loading configuration.
</para>
</change>

<change type="change">
<para>
prefer system crypto policy instead of hardcoding a default.
</para>
</change>

<change type="feature">
<para>
njs support with the basic syntax of JS template literals.
</para>
</change>

<change type="feature">
<para>
support per-application cgroups on Linux.
</para>
</change>

<change type="feature">
<para>
the $request_time variable contains the request processing time.
</para>
</change>

<change type="feature">
<para>
"prefix" option in Python applications to set WSGI "SCRIPT_NAME"
and ASGI root-path variables.
</para>
</change>

<change type="feature">
<para>
compatibility with Python 3.11.
</para>
</change>

<change type="feature">
<para>
compatibility with OpenSSL 3.
</para>
</change>

<change type="feature">
<para>
compatibility with PHP 8.2.
</para>
</change>

<change type="feature">
<para>
compatibility with Node.js 19.0.
</para>
</change>

<change type="feature">
<para>
Ruby Rack v3 support.
</para>
</change>

<change type="bugfix">
<para>
fix error in connection statistics when using proxy.
</para>
</change>

<change type="bugfix">
<para>
fix HTTP cookie parsing when the value contains an equals sign.
</para>
</change>

<change type="bugfix">
<para>
PHP directory URLs without a trailing '/' would give a 503 error (fixed with
a 301 re-direct).
</para>
</change>

<change type="bugfix">
<para>
missing error checks in the C API.
</para>
</change>

<change type="bugfix">
<para>
report the regex status in configure summary.
</para>
</change>

</changes>


<changes apply="unit-php
                unit-python unit-python2.7
                unit-python3.4 unit-python3.5 unit-python3.6 unit-python3.7
                unit-python3.8 unit-python3.9 unit-python3.10
                unit-go
                unit-perl
                unit-ruby
                unit-jsc-common unit-jsc8 unit-jsc10 unit-jsc11 unit-jsc13
                unit-jsc14 unit-jsc15 unit-jsc16 unit-jsc17 unit-jsc18"
         ver="1.28.0" rev="1"
         date="2022-09-13" time="18:00:00 +0300"
         packager="Nginx Packaging &lt;nginx-packaging@f5.com&gt;">

<change>
<para>
NGINX Unit updated to 1.28.0.
</para>
</change>

</changes>


<changes apply="unit" ver="1.28.0" rev="1"
         date="2022-09-13" time="18:00:00 +0300"
         packager="Nginx Packaging &lt;nginx-packaging@f5.com&gt;">

<change type="change">
<para>
increased the applications' startup timeout.
</para>
</change>

<change type="change">
<para>
disallowed abstract Unix domain socket syntax in non-Linux systems.
</para>
</change>

<change type="feature">
<para>
basic statistics API.
</para>
</change>

<change type="feature">
<para>
customizable access log format.
</para>
</change>

<change type="feature">
<para>
more HTTP variables support.
</para>
</change>

<change type="feature">
<para>
forwarded header to replace client address and protocol.
</para>
</change>

<change type="feature">
<para>
ability to get dynamic variables.
</para>
</change>

<change type="feature">
<para>
support for abstract Unix sockets.
</para>
</change>

<change type="feature">
<para>
support for Unix sockets in address matching.
</para>
</change>

<change type="feature">
<para>
the $dollar variable translates to a literal "$" during variable substitution.
</para>
</change>

<change type="bugfix">
<para>
router process could crash if index file didn't contain an extension.
</para>
</change>

<change type="bugfix">
<para>
force SCRIPT_NAME in Ruby to always be an empty string.
</para>
</change>

<change type="bugfix">
<para>
when isolated PID numbers reach the prototype process host PID,
the prototype crashed.
</para>
</change>

<change type="bugfix">
<para>
the Ruby application process could crash on SIGTERM.
</para>
</change>

<change type="bugfix">
<para>
the Ruby application process could crash on SIGINT.
</para>
</change>

<change type="bugfix">
<para>
mutex leak in the C API.
</para>
</change>

</changes>


<changes apply="unit-php
                unit-python unit-python2.7
                unit-python3.4 unit-python3.5 unit-python3.6 unit-python3.7
                unit-python3.8 unit-python3.9 unit-python3.10
                unit-go
                unit-perl
                unit-ruby
                unit-jsc-common unit-jsc8 unit-jsc10 unit-jsc11 unit-jsc13
                unit-jsc14 unit-jsc15 unit-jsc16 unit-jsc17 unit-jsc18"
         ver="1.27.0" rev="1"
         date="2022-06-02" time="18:00:00 +0300"
         packager="Andrei Belov &lt;defan@nginx.com&gt;">

<change>
<para>
NGINX Unit updated to 1.27.0.
</para>
</change>

</changes>


<changes apply="unit" ver="1.27.0" rev="1"
         date="2022-06-02" time="18:00:00 +0300"
         packager="Andrei Belov &lt;defan@nginx.com&gt;">

<change type="feature">
<para>
ability to specify a custom index file name when serving static files.
</para>
</change>

<change type="feature">
<para>
variables support in the "location" option of the "return" action.
</para>
</change>

<change type="feature">
<para>
support empty strings in the "location" option of the "return" action.
</para>
</change>

<change type="feature">
<para>
added a new variable, $request_uri, that includes both the path and the query
parts as per RFC 3986, sections 3-4.
</para>
</change>

<change type="feature">
<para>
Ruby Rack environment parameter "SCRIPT_NAME" support.
</para>
</change>

<change type="feature">
<para>
compatibility with GCC 12.
</para>
</change>

<change type="bugfix">
<para>
Ruby Sinatra applications don't work without custom logging.
</para>
</change>

<change type="bugfix">
<para>
the controller process could crash when a chain of more than four
certificates was uploaded.
</para>
</change>

<change type="bugfix">
<para>
some Perl applications failed to process the request body, notably with Plack.
</para>
</change>

<change type="bugfix">
<para>
some Spring Boot applications failed to start, notably with Grails.
</para>
</change>

<change type="bugfix">
<para>
incorrect Python protocol auto detection (ASGI or WSGI) for native callable
object, notably with Falcon.
</para>
</change>

<change type="bugfix">
<para>
ECMAScript modules did not work with the recent Node.js versions.
</para>
</change>

</changes>


<changes apply="unit-php
                unit-python unit-python2.7
                unit-python3.4 unit-python3.5 unit-python3.6 unit-python3.7
                unit-python3.8 unit-python3.9 unit-python3.10
                unit-go
                unit-perl
                unit-ruby
                unit-jsc-common unit-jsc8 unit-jsc10 unit-jsc11 unit-jsc13
                unit-jsc14 unit-jsc15 unit-jsc16 unit-jsc17 unit-jsc18"
         ver="1.26.1" rev="1"
         date="2021-12-02" time="18:00:00 +0300"
         packager="Andrei Belov &lt;defan@nginx.com&gt;">

<change>
<para>
NGINX Unit updated to 1.26.1.
</para>
</change>

</changes>


<changes apply="unit" ver="1.26.1" rev="1"
         date="2021-12-02" time="18:00:00 +0300"
         packager="Andrei Belov &lt;defan@nginx.com&gt;">

<change type="bugfix">
<para>
occasionally, the Unit daemon was unable to fully terminate; the bug had
appeared in 1.26.0.
</para>
</change>

<change type="bugfix">
<para>
a prototype process could crash on an application process exit; the bug had
appeared in 1.26.0.
</para>
</change>

<change type="bugfix">
<para>
the router process crashed on reconfiguration if "access_log" was configured
without listeners.
</para>
</change>

<change type="bugfix">
<para>
a segmentation fault occurred in the PHP module if chdir() or
fastcgi_finish_request() was called in the OPcache preloading script.
</para>
</change>

<change type="bugfix">
<para>
fatal errors on DragonFly BSD; the bug had appeared in 1.26.0.
</para>
</change>

</changes>


<changes apply="unit-jsc18" ver="1.26.0" rev="1"
         date="2021-11-18" time="18:00:00 +0300"
         packager="Andrei Belov &lt;defan@nginx.com&gt;">

<change>
<para>
Initial release of Java 18 module for NGINX Unit.
</para>
</change>

</changes>


<changes apply="unit-python3.10" ver="1.26.0" rev="1"
         date="2021-11-18" time="18:00:00 +0300"
         packager="Andrei Belov &lt;defan@nginx.com&gt;">

<change>
<para>
Initial release of Python 3.10 module for NGINX Unit.
</para>
</change>

</changes>


<changes apply="unit-php
                unit-python unit-python2.7
                unit-python3.4 unit-python3.5 unit-python3.6 unit-python3.7
                unit-python3.8 unit-python3.9
                unit-go
                unit-perl
                unit-ruby
                unit-jsc-common unit-jsc8 unit-jsc10 unit-jsc11 unit-jsc13
                unit-jsc14 unit-jsc15 unit-jsc16 unit-jsc17"
         ver="1.26.0" rev="1"
         date="2021-11-18" time="18:00:00 +0300"
         packager="Andrei Belov &lt;defan@nginx.com&gt;">

<change>
<para>
NGINX Unit updated to 1.26.0.
</para>
</change>

</changes>


<changes apply="unit" ver="1.26.0" rev="1"
         date="2021-11-18" time="18:00:00 +0300"
         packager="Andrei Belov &lt;defan@nginx.com&gt;">

<change type="change">
<para>
the "share" option now specifies the entire path to the files it serves,
rather than a document root directory to be prepended to the request URI.
</para>
</change>

<change type="feature">
<para>
automatic adjustment of existing configurations to the new "share" behavior
when updating from previous versions.
</para>
</change>

<change type="feature">
<para>
variables support in the "share" option.
</para>
</change>

<change type="feature">
<para>
multiple paths in the "share" option.
</para>
</change>

<change type="feature">
<para>
variables support in the "chroot" option.
</para>
</change>

<change type="feature">
<para>
PHP opcache is shared between application processes.
</para>
</change>

<change type="feature">
<para>
request routing by the query string.
</para>
</change>

<change type="bugfix">
<para>
the router and app processes could crash when the requests limit was reached
by asynchronous or multithreaded apps.
</para>
</change>

<change type="bugfix">
<para>
established WebSocket connections could stop reading frames from the client
after the corresponding listener had been reconfigured.
</para>
</change>

<change type="bugfix">
<para>
fixed building with glibc 2.34, notably Fedora 35.
</para>
</change>

</changes>


<changes apply="unit-php
                unit-python unit-python2.7
                unit-python3.4 unit-python3.5 unit-python3.6 unit-python3.7
                unit-python3.8 unit-python3.9
                unit-go
                unit-perl
                unit-ruby
                unit-jsc-common unit-jsc8 unit-jsc10 unit-jsc11 unit-jsc13
                unit-jsc14 unit-jsc15 unit-jsc16 unit-jsc17"
         ver="1.25.0" rev="1"
         date="2021-08-19" time="18:00:00 +0300"
         packager="Andrei Belov &lt;defan@nginx.com&gt;">

<change>
<para>
NGINX Unit updated to 1.25.0.
</para>
</change>

</changes>


<changes apply="unit" ver="1.25.0" rev="1"
         date="2021-08-19" time="18:00:00 +0300"
         packager="Andrei Belov &lt;defan@nginx.com&gt;">

<change type="feature">
<para>
client IP address replacement from a specified HTTP header field.
</para>
</change>

<change type="feature">
<para>
TLS sessions cache.
</para>
</change>

<change type="feature">
<para>
TLS session tickets.
</para>
</change>

<change type="feature">
<para>
application restart control.
</para>
</change>

<change type="feature">
<para>
process and thread lifecycle hooks in Ruby.
</para>
</change>

<change type="bugfix">
<para>
the router process could crash on TLS connection open when multiple listeners
with TLS certificates were configured; the bug had appeared in 1.23.0.
</para>
</change>

<change type="bugfix">
<para>
TLS connections were rejected for configurations with multiple certificate
bundles in a listener if the client did not use SNI.
</para>
</change>

<change type="bugfix">
<para>
the router process could crash with frequent multithreaded application
reconfiguration.
</para>
</change>

<change type="bugfix">
<para>
compatibility issues with some Python ASGI apps, notably based on the Starlette
framework.
</para>
</change>

<change type="bugfix">
<para>
a descriptor and memory leak occurred in the router process when an app process
stopped or crashed.
</para>
</change>

<change type="bugfix">
<para>
the controller or router process could crash if the configuration contained
a full-form IPv6 in a listener address.
</para>
</change>

<change type="bugfix">
<para>
the router process crashed when a request was passed to an empty "routes"
or "upstreams" using a variable "pass" option.
</para>
</change>

<change type="bugfix">
<para>
the router process crashed while matching a request to an empty array of source
or destination address patterns.
</para>
</change>

</changes>


<changes apply="unit-jsc17" ver="1.24.0" rev="1"
         date="2021-05-27" time="18:00:00 +0300"
         packager="Andrei Belov &lt;defan@nginx.com&gt;">

<change>
<para>
Initial release of Java 17 module for NGINX Unit.
</para>
</change>

</changes>


<changes apply="unit-jsc16" ver="1.24.0" rev="1"
         date="2021-05-27" time="18:00:00 +0300"
         packager="Andrei Belov &lt;defan@nginx.com&gt;">

<change>
<para>
Initial release of Java 16 module for NGINX Unit.
</para>
</change>

</changes>


<changes apply="unit-php
                unit-python unit-python2.7
                unit-python3.4 unit-python3.5 unit-python3.6 unit-python3.7
                unit-python3.8 unit-python3.9
                unit-go
                unit-perl
                unit-ruby
                unit-jsc-common unit-jsc8 unit-jsc10 unit-jsc11 unit-jsc13
                unit-jsc14 unit-jsc15"
         ver="1.24.0" rev="1"
         date="2021-05-27" time="18:00:00 +0300"
         packager="Andrei Belov &lt;defan@nginx.com&gt;">

<change>
<para>
NGINX Unit updated to 1.24.0.
</para>
</change>

</changes>


<changes apply="unit" ver="1.24.0" rev="1"
         date="2021-05-27" time="18:00:00 +0300"
         packager="Andrei Belov &lt;defan@nginx.com&gt;">

<change type="change">
<para>
PHP added to the default MIME type list.
</para>
</change>

<change type="feature">
<para>
arbitrary configuration of TLS connections via OpenSSL commands.
</para>
</change>

<change type="feature">
<para>
the ability to limit static file serving by MIME types.
</para>
</change>

<change type="feature">
<para>
support for chrooting, rejecting symlinks, and rejecting mount
point traversal on a per-request basis when serving static files.
</para>
</change>

<change type="feature">
<para>
a loader for automatically overriding the "http" and "websocket" modules in
Node.js.
</para>
</change>

<change type="feature">
<para>
multiple "targets" in Python applications.
</para>
</change>

<change type="feature">
<para>
compatibility with Ruby 3.0.
</para>
</change>

<change type="bugfix">
<para>
the router process could crash while closing a TLS connection.
</para>
</change>

<change type="bugfix">
<para>
a segmentation fault might have occurred in the PHP module if
fastcgi_finish_request() was used with the "auto_globals_jit" option enabled.
</para>
</change>

</changes>


<changes apply="unit-php
                unit-python unit-python2.7
                unit-python3.4 unit-python3.5 unit-python3.6 unit-python3.7
                unit-python3.8 unit-python3.9
                unit-go
                unit-perl
                unit-ruby
                unit-jsc-common unit-jsc8 unit-jsc10 unit-jsc11 unit-jsc13
                unit-jsc14 unit-jsc15"
         ver="1.23.0" rev="1"
         date="2021-03-25" time="18:00:00 +0300"
         packager="Andrei Belov &lt;defan@nginx.com&gt;">

<change>
<para>
NGINX Unit updated to 1.23.0.
</para>
</change>

</changes>


<changes apply="unit" ver="1.23.0" rev="1"
         date="2021-03-25" time="18:00:00 +0300"
         packager="Andrei Belov &lt;defan@nginx.com&gt;">

<change type="feature">
<para>
support for multiple certificate bundles on a listener via the Server Name
Indication (SNI) TLS extension.
</para>
</change>

<change type="feature">
<para>
"--mandir" ./configure option to specify the directory for man page
installation.
</para>
</change>

<change type="bugfix">
<para>
the router process could crash on premature TLS connection close; the bug had
appeared in 1.17.0.
</para>
</change>

<change type="bugfix">
<para>
a connection leak occurred on premature TLS connection close; the bug had
appeared in 1.6.
</para>
</change>

<change type="bugfix">
<para>
a descriptor and memory leak occurred in the router process when processing
small WebSocket frames from a client; the bug had appeared in 1.19.0.
</para>
</change>

<change type="bugfix">
<para>
a descriptor leak occurred in the router process when removing or
reconfiguring an application; the bug had appeared in 1.19.0.
</para>
</change>

<change type="bugfix">
<para>
persistent storage of certificates might've not worked with some filesystems in
Linux, and all uploaded certificate bundles were forgotten after restart.
</para>
</change>

<change type="bugfix">
<para>
the controller process could crash while requesting information about a
certificate with a non-DNS SAN entry.
</para>
</change>

<change type="bugfix">
<para>
the controller process could crash on manipulations with a certificate
containing a SAN and no standard name attributes in subject or issuer.
</para>
</change>

<change type="bugfix">
<para>
the Ruby module didn't respect the user locale for defaults in the Encoding
class.
</para>
</change>

<change type="bugfix">
<para>
the PHP 5 module failed to build with thread safety enabled; the bug had
appeared in 1.22.0.
</para>
</change>

</changes>


<changes apply="unit-python3.9" ver="1.22.0" rev="1"
         date="2021-02-04" time="18:00:00 +0300"
         packager="Andrei Belov &lt;defan@nginx.com&gt;">

<change>
<para>
Initial release of Python 3.9 module for NGINX Unit.
</para>
</change>

</changes>


<changes apply="unit-php
                unit-python unit-python2.7
                unit-python3.4 unit-python3.5 unit-python3.6 unit-python3.7
                unit-python3.8
                unit-go
                unit-perl
                unit-ruby
                unit-jsc-common unit-jsc8 unit-jsc10 unit-jsc11 unit-jsc13
                unit-jsc14 unit-jsc15"
         ver="1.22.0" rev="1"
         date="2021-02-04" time="18:00:00 +0300"
         packager="Andrei Belov &lt;defan@nginx.com&gt;">

<change>
<para>
NGINX Unit updated to 1.22.0.
</para>
</change>

</changes>


<changes apply="unit" ver="1.22.0" rev="1"
         date="2021-02-04" time="18:00:00 +0300"
         packager="Andrei Belov &lt;defan@nginx.com&gt;">

<change type="feature">
<para>
the ServerRequest and ServerResponse objects of Node.js module are now
compliant with Stream API.
</para>
</change>

<change type="feature">
<para>
support for specifying multiple directories in the "path" option of Python
apps.
</para>
</change>

<change type="bugfix">
<para>
a memory leak occurred in the router process when serving files larger than
128K; the bug had appeared in 1.13.0.
</para>
</change>

<change type="bugfix">
<para>
apps could stop processing new requests under high load; the bug had
appeared in 1.19.0.
</para>
</change>

<change type="bugfix">
<para>
app processes could terminate unexpectedly under high load; the bug had
appeared in 1.19.0.
</para>
</change>

<change type="bugfix">
<para>
invalid HTTP responses were generated for some unusual status codes.
</para>
</change>

<change type="bugfix">
<para>
the PHP_AUTH_USER, PHP_AUTH_PW, and PHP_AUTH_DIGEST server variables were
missing in the PHP module.
</para>
</change>

<change type="bugfix">
<para>
the router process could crash with multithreaded apps under high load.
</para>
</change>

<change type="bugfix">
<para>
Ruby apps with multithreading configured could crash on start under load.
</para>
</change>

<change type="bugfix">
<para>
mount points weren't unmounted when the "mount" namespace isolation was used;
the bug had appeared in 1.21.0.
</para>
</change>

<change type="bugfix">
<para>
the router process could crash while removing or reconfiguring an app that used
WebSocket.
</para>
</change>

<change type="bugfix">
<para>
a memory leak occurring in the router process when removing or reconfiguring
an application; the bug had appeared in 1.19.0.
</para>
</change>

</changes>


<changes apply="unit-jsc15" ver="1.21.0" rev="1"
         date="2020-11-19" time="18:00:00 +0300"
         packager="Andrei Belov &lt;defan@nginx.com&gt;">

<change>
<para>
Initial release of Java 15 module for NGINX Unit.
</para>
</change>

</changes>


<changes apply="unit-jsc14" ver="1.21.0" rev="1"
         date="2020-11-19" time="18:00:00 +0300"
         packager="Andrei Belov &lt;defan@nginx.com&gt;">

<change>
<para>
Initial release of Java 14 module for NGINX Unit.
</para>
</change>

</changes>


<changes apply="unit-jsc13" ver="1.21.0" rev="1"
         date="2020-11-19" time="18:00:00 +0300"
         packager="Andrei Belov &lt;defan@nginx.com&gt;">

<change>
<para>
Initial release of Java 13 module for NGINX Unit.
</para>
</change>

</changes>


<changes apply="unit-php
                unit-python unit-python2.7
                unit-python3.4 unit-python3.5 unit-python3.6 unit-python3.7
                unit-python3.8
                unit-go
                unit-perl
                unit-ruby
                unit-jsc-common unit-jsc8 unit-jsc10 unit-jsc11"
         ver="1.21.0" rev="1"
         date="2020-11-19" time="18:00:00 +0300"
         packager="Andrei Belov &lt;defan@nginx.com&gt;">

<change>
<para>
NGINX Unit updated to 1.21.0.
</para>
</change>

</changes>


<changes apply="unit" ver="1.21.0" rev="1"
         date="2020-11-19" time="18:00:00 +0300"
         packager="Andrei Belov &lt;defan@nginx.com&gt;">

<change type="change">
<para>
procfs is mounted by default for all languages when "rootfs" isolation is used.
</para>
</change>

<change type="change">
<para>
any characters valid according to RFC 7230 are now allowed in HTTP header field
names.
</para>
</change>

<change type="change">
<para>
HTTP header fields with underscores ("_") are now discarded from requests by
default.
</para>
</change>

<change type="feature">
<para>
optional multithreaded request processing for Java, Python, Perl, and Ruby apps.
</para>
</change>

<change type="feature">
<para>
regular expressions in route matching patterns.
</para>
</change>

<change type="feature">
<para>
compatibility with Python 3.9.
</para>
</change>

<change type="feature">
<para>
the Python module now supports ASGI 2.0 legacy applications.
</para>
</change>

<change type="feature">
<para>
the "protocol" option in Python applications aids choice between ASGI and WSGI.
</para>
</change>

<change type="feature">
<para>
the fastcgi_finish_request() PHP function that finalizes request processing and
continues code execution without holding onto the client connection.
</para>
</change>

<change type="feature">
<para>
the "discard_unsafe_fields" HTTP option that enables discarding request header
fields with irregular (but still valid) characters in the field name.
</para>
</change>

<change type="feature">
<para>
the "procfs" and "tmpfs" automount isolation options to disable automatic
mounting of eponymous filesystems.
</para>
</change>

<change type="bugfix">
<para>
the router process could crash when running Go applications under high load;
the bug had appeared in 1.19.0.
</para>
</change>

<change type="bugfix">
<para>
some language dependencies could remain mounted after using "rootfs" isolation.
</para>
</change>

<change type="bugfix">
<para>
various compatibility issues in Java applications.
</para>
</change>

<change type="bugfix">
<para>
the Java module built with the musl C library couldn't run applications that
use "rootfs" isolation.
</para>
</change>

</changes>


<changes apply="unit-php
                unit-python unit-python2.7
                unit-python3.4 unit-python3.5 unit-python3.6 unit-python3.7
                unit-python3.8
                unit-go
                unit-perl
                unit-ruby
                unit-jsc-common unit-jsc8 unit-jsc10 unit-jsc11"
         ver="1.20.0" rev="1"
         date="2020-10-08" time="18:00:00 +0300"
         packager="Andrei Belov &lt;defan@nginx.com&gt;">

<change>
<para>
NGINX Unit updated to 1.20.0.
</para>
</change>

</changes>


<changes apply="unit" ver="1.20.0" rev="1"
         date="2020-10-08" time="18:00:00 +0300"
         packager="Andrei Belov &lt;defan@nginx.com&gt;">

<change type="change">
<para>
the PHP module is now initialized before chrooting; this enables loading all
extensions from the host system.
</para>
</change>

<change type="change">
<para>
AVIF and APNG image formats added to the default MIME type list.
</para>
</change>

<change type="change">
<para>
functional tests migrated to the pytest framework.
</para>
</change>

<change type="feature">
<para>
the Python module now fully supports applications that use the ASGI 3.0 server
interface.
</para>
</change>

<change type="feature">
<para>
the Python module now has a built-in WebSocket server implementation for
applications, compatible with the HTTP &amp; WebSocket ASGI Message Format 2.1
specification.
</para>
</change>

<change type="feature">
<para>
automatic mounting of an isolated "/tmp" file system into chrooted application
environments.
</para>
</change>

<change type="feature">
<para>
the $host variable contains a normalized "Host" request value.
</para>
</change>

<change type="feature">
<para>
the "callable" option sets Python application callable names.
</para>
</change>

<change type="feature">
<para>
compatibility with PHP 8 RC 1. Thanks to Remi Collet.
</para>
</change>

<change type="feature">
<para>
the "automount" option in the "isolation" object allows to turn off the
automatic mounting of language module dependencies.
</para>
</change>

<change type="bugfix">
<para>
"pass"-ing requests to upstreams from a route was broken; the bug had appeared
in 1.19.0.  Thanks to 洪志道 (Hong Zhi Dao) for discovering and fixing it.
</para>
</change>

<change type="bugfix">
<para>
the router process could crash during reconfiguration.
</para>
</change>

<change type="bugfix">
<para>
a memory leak occurring in the router process; the bug had appeared in 1.18.0.
</para>
</change>

<change type="bugfix">
<para>
the "!" (non-empty) pattern was matched incorrectly;
the bug had appeared in 1.19.0.
</para>
</change>

<change type="bugfix">
<para>
fixed building on platforms without sendfile() support, notably NetBSD;
the bug had appeared in 1.16.0.
</para>
</change>

</changes>


<changes apply="unit-php
                unit-python unit-python2.7
                unit-python3.4 unit-python3.5 unit-python3.6 unit-python3.7
                unit-python3.8
                unit-go
                unit-perl
                unit-ruby
                unit-jsc-common unit-jsc8 unit-jsc10 unit-jsc11"
         ver="1.19.0" rev="1"
         date="2020-08-13" time="18:00:00 +0300"
         packager="Andrei Belov &lt;defan@nginx.com&gt;">

<change>
<para>
NGINX Unit updated to 1.19.0.
</para>
</change>

</changes>


<changes apply="unit" ver="1.19.0" rev="1"
         date="2020-08-13" time="18:00:00 +0300"
         packager="Andrei Belov &lt;defan@nginx.com&gt;">

<change type="feature">
<para>
reworked IPC between the router process and the applications to lower latencies,
increase performance, and improve scalability.
</para>
</change>

<change type="feature">
<para>
support for an arbitrary number of wildcards in route matching patterns.
</para>
</change>

<change type="feature">
<para>
chunked transfer encoding in proxy responses.
</para>
</change>

<change type="feature">
<para>
basic variables support in the "pass" option.
</para>
</change>

<change type="feature">
<para>
compatibility with PHP 8 Beta 1.
Thanks to Remi Collet.
</para>
</change>

<change type="bugfix">
<para>
the router process could crash while passing requests to an application under
high load.
</para>
</change>

<change type="bugfix">
<para>
a number of language modules failed to build on some systems;
the bug had appeared in 1.18.0.
</para>
</change>

<change type="bugfix">
<para>
time in error log messages from PHP applications could lag.
</para>
</change>

<change type="bugfix">
<para>
reconfiguration requests could hang if an application had failed to start;
the bug had appeared in 1.18.0.
</para>
</change>

<change type="bugfix">
<para>
memory leak during reconfiguration.
</para>
</change>

<change type="bugfix">
<para>
the daemon didn't start without language modules;
the bug had appeared in 1.18.0.
</para>
</change>

<change type="bugfix">
<para>
the router process could crash at exit.
</para>
</change>

<change type="bugfix">
<para>
Node.js applications could crash at exit.
</para>
</change>

<change type="bugfix">
<para>
the Ruby module could be linked against a wrong library version.
</para>
</change>

</changes>


<changes apply="unit-php
                unit-python unit-python2.7
                unit-python3.4 unit-python3.5 unit-python3.6 unit-python3.7
                unit-python3.8
                unit-go
                unit-perl
                unit-ruby
                unit-jsc-common unit-jsc8 unit-jsc10 unit-jsc11"
         ver="1.18.0" rev="1"
         date="2020-05-28" time="18:00:00 +0300"
         packager="Andrei Belov &lt;defan@nginx.com&gt;">

<change>
<para>
NGINX Unit updated to 1.18.0.
</para>
</change>

</changes>


<changes apply="unit" ver="1.18.0" rev="1"
         date="2020-05-28" time="18:00:00 +0300"
         packager="Andrei Belov &lt;defan@nginx.com&gt;">

<change type="feature">
<para>
the "rootfs" isolation option for changing root filesystem for an application.
</para>
</change>

<change type="feature">
<para>
multiple "targets" in PHP applications.
</para>
</change>

<change type="feature">
<para>
support for percent-encoding in the "uri" and "arguments" matching options
and in the "pass" option.
</para>
</change>

</changes>


<changes apply="unit-php
                unit-python unit-python2.7
                unit-python3.4 unit-python3.5 unit-python3.6 unit-python3.7
                unit-python3.8
                unit-go
                unit-perl
                unit-ruby
                unit-jsc-common unit-jsc8 unit-jsc10 unit-jsc11"
         ver="1.17.0" rev="1"
         date="2020-04-16" time="18:00:00 +0300"
         packager="Andrei Belov &lt;defan@nginx.com&gt;">

<change>
<para>
NGINX Unit updated to 1.17.0.
</para>
</change>

</changes>


<changes apply="unit" ver="1.17.0" rev="1"
         date="2020-04-16" time="18:00:00 +0300"
         packager="Andrei Belov &lt;defan@nginx.com&gt;">

<change type="feature">
<para>
a "return" action with optional "location" for immediate responses and external
redirection.
</para>
</change>

<change type="feature">
<para>
fractional weights support for upstream servers.
</para>
</change>

<change type="bugfix">
<para>
accidental 502 "Bad Gateway" errors might have occurred in applications under
high load.
</para>
</change>

<change type="bugfix">
<para>
memory leak in the router; the bug had appeared in 1.13.0.
</para>
</change>

<change type="bugfix">
<para>
segmentation fault might have occurred in the router process when reaching
open connections limit.
</para>
</change>

<change type="bugfix">
<para>
"close() failed (9: Bad file descriptor)" alerts might have appeared in the log
while processing large request bodies; the bug had appeared in 1.16.0.
</para>
</change>

<change type="bugfix">
<para>
existing application processes didn't reopen the log file.
</para>
</change>

<change type="bugfix">
<para>
incompatibility with some Node.js applications.
</para>
</change>

<change type="bugfix">
<para>
broken build on DragonFly BSD; the bug had appeared in 1.16.0.
</para>
</change>

</changes>


<changes apply="unit-php
                unit-python unit-python2.7
                unit-python3.4 unit-python3.5 unit-python3.6 unit-python3.7
                unit-python3.8
                unit-go
                unit-perl
                unit-ruby
                unit-jsc-common unit-jsc8 unit-jsc10 unit-jsc11"
         ver="1.16.0" rev="1"
         date="2020-03-12" time="18:00:00 +0300"
         packager="Andrei Belov &lt;defan@nginx.com&gt;">

<change>
<para>
NGINX Unit updated to 1.16.0.
</para>
</change>

</changes>


<changes apply="unit" ver="1.16.0" rev="1"
         date="2020-03-12" time="18:00:00 +0300"
         packager="Andrei Belov &lt;defan@nginx.com&gt;">

<change type="feature">
<para>
basic load-balancing support with round-robin.
</para>
</change>

<change type="feature">
<para>
a "fallback" option that performs an alternative action if a request can't be
served from the "share" directory.
</para>
</change>

<change type="feature">
<para>
reduced memory consumption by dumping large request bodies to disk.
</para>
</change>

<change type="feature">
<para>
stripping UTF-8 BOM and JavaScript-style comments from uploaded JSON.
</para>
</change>

<change type="bugfix">
<para>
negative address matching in router might work improperly in combination with
non-negative patterns.
</para>
</change>

<change type="bugfix">
<para>
Java Spring applications failed to run; the bug had appeared in 1.10.0.
</para>
</change>

<change type="bugfix">
<para>
PHP 7.4 was broken if it was built with thread safety enabled.
</para>
</change>

<change type="bugfix">
<para>
compatibility issues with some Python applications.
</para>
</change>

</changes>


<changes apply="unit-php
                unit-python unit-python2.7
                unit-python3.4 unit-python3.5 unit-python3.6 unit-python3.7
                unit-python3.8
                unit-go
                unit-perl
                unit-ruby
                unit-jsc-common unit-jsc8 unit-jsc10 unit-jsc11"
         ver="1.15.0" rev="1"
         date="2020-02-06" time="18:00:00 +0300"
         packager="Andrei Belov &lt;defan@nginx.com&gt;">

<change>
<para>
NGINX Unit updated to 1.15.0.
</para>
</change>

</changes>


<changes apply="unit" ver="1.15.0" rev="1"
         date="2020-02-06" time="18:00:00 +0300"
         packager="Andrei Belov &lt;defan@nginx.com&gt;">

<change type="change">
<para>
extensions of dynamically requested PHP scripts were restricted to ".php".
</para>
</change>

<change type="feature">
<para>
compatibility with Ruby 2.7.
</para>
</change>

<change type="bugfix">
<para>
segmentation fault might have occurred in the router process with multiple
application processes under load; the bug had appeared in 1.14.0.
</para>
</change>

<change type="bugfix">
<para>
receiving request body over TLS connection might have stalled.
</para>
</change>

</changes>


<changes apply="unit-php
                unit-python unit-python2.7
                unit-python3.4 unit-python3.5 unit-python3.6 unit-python3.7
                unit-python3.8
                unit-go
                unit-perl
                unit-ruby
                unit-jsc-common unit-jsc8 unit-jsc10 unit-jsc11"
         ver="1.14.0" rev="1"
         date="2019-12-26" time="18:00:00 +0300"
         packager="Andrei Belov &lt;defan@nginx.com&gt;">

<change>
<para>
NGINX Unit updated to 1.14.0.
</para>
</change>

</changes>


<changes apply="unit" ver="1.14.0" rev="1"
         date="2019-12-26" time="18:00:00 +0300"
         packager="Andrei Belov &lt;defan@nginx.com&gt;">

<change type="change">
<para>
the Go package import name changed to "unit.nginx.org/go".
</para>
</change>

<change type="change">
<para>
Go package now links to libunit instead of including library sources.
</para>
</change>

<change type="feature">
<para>
ability to change user and group for isolated applications when Unit daemon
runs as an unprivileged user.
</para>
</change>

<change type="feature">
<para>
request routing by source and destination addresses and ports.
</para>
</change>

<change type="bugfix">
<para>
memory bloat on large responses.
</para>
</change>

</changes>


<changes apply="unit-go1.13" ver="1.13.0" rev="1"
         date="2019-11-20" time="09:00:00 +0300"
         packager="Andrei Belov &lt;defan@nginx.com&gt;">

<change>
<para>
Initial release of Go 1.13 module for NGINX Unit.
</para>
</change>

</changes>


<changes apply="unit-go1.12" ver="1.13.0" rev="1"
         date="2019-11-20" time="09:00:00 +0300"
         packager="Andrei Belov &lt;defan@nginx.com&gt;">

<change>
<para>
Initial release of Go 1.12 module for NGINX Unit.
</para>
</change>

</changes>


<changes apply="unit-python3.8" ver="1.13.0" rev="1"
         date="2019-11-18" time="14:20:00 +0300"
         packager="Andrei Belov &lt;defan@nginx.com&gt;">

<change>
<para>
Initial release of Python 3.8 module for NGINX Unit.
</para>
</change>

</changes>


<changes apply="unit-php
                unit-python unit-python2.7
                unit-python3.4 unit-python3.5 unit-python3.6 unit-python3.7
                unit-go unit-go1.7 unit-go1.8 unit-go1.9 unit-go1.10 unit-go1.11
                unit-perl
                unit-ruby
                unit-jsc-common unit-jsc8 unit-jsc10 unit-jsc11"
         ver="1.13.0" rev="1"
         date="2019-11-14" time="18:00:00 +0300"
         packager="Andrei Belov &lt;defan@nginx.com&gt;">

<change>
<para>
NGINX Unit updated to 1.13.0.
</para>
</change>

</changes>


<changes apply="unit" ver="1.13.0" rev="1"
         date="2019-11-14" time="18:00:00 +0300"
         packager="Andrei Belov &lt;defan@nginx.com&gt;">

<change type="feature">
<para>
basic support for HTTP reverse proxying.
</para>
</change>

<change type="feature">
<para>
compatibility with Python 3.8.
</para>
</change>

<change type="bugfix">
<para>
memory leak in Python application processes when the close handler was used.
</para>
</change>

<change type="bugfix">
<para>
threads in Python applications might not work correctly.
</para>
</change>

<change type="bugfix">
<para>
Ruby on Rails applications might not work on Ruby 2.6.
</para>
</change>

<change type="bugfix">
<para>
backtraces for uncaught exceptions in Python 3 might be logged with significant
delays.
</para>
</change>

<change type="bugfix">
<para>
explicit setting a namespaces isolation option to false might have enabled it.
</para>
</change>

</changes>


<changes apply="unit-php
                unit-python unit-python2.7
                unit-python3.4 unit-python3.5 unit-python3.6 unit-python3.7
                unit-go unit-go1.7 unit-go1.8 unit-go1.9 unit-go1.10 unit-go1.11
                unit-perl
                unit-ruby
                unit-jsc-common unit-jsc8 unit-jsc10 unit-jsc11"
         ver="1.12.0" rev="1"
         date="2019-10-03" time="18:00:00 +0300"
         packager="Andrei Belov &lt;defan@nginx.com&gt;">

<change>
<para>
NGINX Unit updated to 1.12.0.
</para>
</change>

</changes>


<changes apply="unit" ver="1.12.0" rev="1"
         date="2019-10-03" time="18:00:00 +0300"
         packager="Andrei Belov &lt;defan@nginx.com&gt;">

<change type="feature">
<para>
compatibility with PHP 7.4.
</para>
</change>

<change type="bugfix">
<para>
descriptors leak on process creation; the bug had appeared in 1.11.0.
</para>
</change>

<change type="bugfix">
<para>
TLS connection might be closed prematurely while sending response.
</para>
</change>

<change type="bugfix">
<para>
segmentation fault might have occurred if an irregular file was requested.
</para>
</change>

</changes>



<changes apply="unit-php
                unit-python unit-python2.7
                unit-python3.4 unit-python3.5 unit-python3.6 unit-python3.7
                unit-go unit-go1.7 unit-go1.8 unit-go1.9 unit-go1.10 unit-go1.11
                unit-perl
                unit-ruby
                unit-jsc-common unit-jsc8 unit-jsc10 unit-jsc11"
         ver="1.11.0" rev="1"
         date="2019-09-19" time="18:00:00 +0300"
         packager="Konstantin Pavlov &lt;thresh@nginx.com&gt;">

<change>
<para>
NGINX Unit updated to 1.11.0.
</para>
</change>

</changes>


<changes apply="unit" ver="1.11.0" rev="1"
         date="2019-09-19" time="18:00:00 +0300"
         packager="Konstantin Pavlov &lt;thresh@nginx.com&gt;">

<change type="feature">
<para>
basic support for serving static files.
</para>
</change>

<change type="feature">
<para>
isolation of application processes with Linux namespaces.
</para>
</change>

<change type="feature">
<para>
built-in WebSocket server implementation for Java Servlet Containers.
</para>
</change>

<change type="feature">
<para>
direct addressing of API configuration options containing slashes "/"
using URI encoding (%2F).
</para>
</change>

<change type="bugfix">
<para>
segmentation fault might have occurred in Go applications under high load.
</para>
</change>

<change type="bugfix">
<para>
WebSocket support was broken if Unit was built with some linkers other than
GNU ld (e.g. gold or LLD).
</para>
</change>

</changes>


<changes apply="unit
                unit-php
                unit-python unit-python2.7
                unit-python3.4 unit-python3.5 unit-python3.6 unit-python3.7
                unit-go unit-go1.7 unit-go1.8 unit-go1.9 unit-go1.10 unit-go1.11
                unit-perl
                unit-ruby
                unit-jsc-common unit-jsc8 unit-jsc10 unit-jsc11"
         ver="1.10.0" rev="2"
         date="2019-08-23" time="12:00:00 +0300"
         packager="Andrei Belov &lt;defan@nginx.com&gt;">

<change type="bugfix">
<para>
missed header files added to unit development package.
</para>
</change>

</changes>


<changes apply="unit-php
                unit-python unit-python2.7
                unit-python3.4 unit-python3.5 unit-python3.6 unit-python3.7
                unit-go unit-go1.7 unit-go1.8 unit-go1.9 unit-go1.10 unit-go1.11
                unit-perl
                unit-ruby
                unit-jsc-common unit-jsc8 unit-jsc10 unit-jsc11"
         ver="1.10.0" rev="1"
         date="2019-08-22" time="18:00:00 +0300"
         packager="Andrei Belov &lt;defan@nginx.com&gt;">

<change>
<para>
NGINX Unit updated to 1.10.0.
</para>
</change>

</changes>


<changes apply="unit" ver="1.10.0" rev="1"
         date="2019-08-22" time="18:00:00 +0300"
         packager="Andrei Belov &lt;defan@nginx.com&gt;">

<change type="change">
<para>
matching of cookies in routes made case sensitive.
</para>
</change>

<change type="change">
<para>
decreased log level of common errors when clients close connections.
</para>
</change>

<change type="change">
<para>
removed the Perl module's "--include=" ./configure option.
</para>
</change>

<change type="feature">
<para>
built-in WebSocket server implementation for Node.js module.
</para>
</change>

<change type="feature">
<para>
splitting PATH_INFO from request URI in PHP module.
</para>
</change>

<change type="feature">
<para>
request routing by scheme (HTTP or HTTPS).
</para>
</change>

<change type="feature">
<para>
support for multipart requests body in Java module.
</para>
</change>

<change type="feature">
<para>
improved API compatibility with Node.js 11.10 or later.
</para>
</change>

<change type="bugfix">
<para>
reconfiguration failed if "listeners" or "applications" objects were missing.
</para>
</change>

<change type="bugfix">
<para>
applying a large configuration might have failed.
</para>
</change>

</changes>


<changes apply="unit-go1.11" ver="1.9.0" rev="1"
         date="2019-05-30" time="18:00:00 +0300"
         packager="Andrei Belov &lt;defan@nginx.com&gt;">

<change>
<para>
Initial release of Go 1.11 module for NGINX Unit.
</para>
</change>

</changes>


<changes apply="unit-php
                unit-python unit-python2.7
                unit-python3.4 unit-python3.5 unit-python3.6 unit-python3.7
                unit-go unit-go1.7 unit-go1.8 unit-go1.9 unit-go1.10
                unit-perl
                unit-ruby
                unit-jsc-common unit-jsc8 unit-jsc10 unit-jsc11"
         ver="1.9.0" rev="1"
         date="2019-05-30" time="18:00:00 +0300"
         packager="Andrei Belov &lt;defan@nginx.com&gt;">

<change>
<para>
NGINX Unit updated to 1.9.0.
</para>
</change>

</changes>


<changes apply="unit" ver="1.9.0" rev="1"
         date="2019-05-30" time="18:00:00 +0300"
         packager="Andrei Belov &lt;defan@nginx.com&gt;">

<change type="feature">
<para>
request routing by arguments, headers, and cookies.
</para>
</change>

<change type="feature">
<para>
route matching patterns allow a wildcard in the middle.
</para>
</change>

<change type="feature">
<para>
POST operation for appending elements to arrays in configuration.
</para>
</change>

<change type="feature">
<para>
support for changing credentials using CAP_SETUID and CAP_SETGID capabilities
on Linux without running main process as privileged user.
</para>
</change>

<change type="bugfix">
<para>
memory leak in the router process might have happened when a client
prematurely closed the connection.
</para>
</change>

<change type="bugfix">
<para>
applying a large configuration might have failed.
</para>
</change>

<change type="bugfix">
<para>
PUT and DELETE operations on array elements in configuration did not work.
</para>
</change>

<change type="bugfix">
<para>
request schema in applications did not reflect TLS connections.
</para>
</change>

<change type="bugfix">
<para>
restored compatibility with Node.js applications that use
ServerResponse._implicitHeader() function; the bug had appeared in 1.7.
</para>
</change>

<change type="bugfix">
<para>
various compatibility issues with Node.js applications.
</para>
</change>

</changes>


<changes apply="unit-jsc-common" ver="1.8.0" rev="1"
         date="2019-03-01" time="18:00:00 +0300"
         packager="Andrei Belov &lt;defan@nginx.com&gt;">

<change>
<para>
Initial release of Java common packages for NGINX Unit.
</para>
</change>

</changes>


<changes apply="unit-jsc8" ver="1.8.0" rev="1"
         date="2019-03-01" time="18:00:00 +0300"
         packager="Andrei Belov &lt;defan@nginx.com&gt;">

<change>
<para>
Initial release of Java 8 module for NGINX Unit.
</para>
</change>

</changes>


<changes apply="unit-jsc10" ver="1.8.0" rev="1"
         date="2019-03-01" time="18:00:00 +0300"
         packager="Andrei Belov &lt;defan@nginx.com&gt;">

<change>
<para>
Initial release of Java 10 module for NGINX Unit.
</para>
</change>

</changes>


<changes apply="unit-jsc11" ver="1.8.0" rev="1"
         date="2019-03-01" time="18:00:00 +0300"
         packager="Andrei Belov &lt;defan@nginx.com&gt;">

<change>
<para>
Initial release of Java 11 module for NGINX Unit.
</para>
</change>

</changes>


<changes apply="unit-php
                unit-python unit-python2.7
                unit-python3.4 unit-python3.5 unit-python3.6 unit-python3.7
                unit-go unit-go1.7 unit-go1.8 unit-go1.9 unit-go1.10
                unit-perl
                unit-ruby"
         ver="1.8.0" rev="1"
         date="2019-03-01" time="18:00:00 +0300"
         packager="Andrei Belov &lt;defan@nginx.com&gt;">

<change>
<para>
NGINX Unit updated to 1.8.0.
</para>
</change>

</changes>


<changes apply="unit" ver="1.8.0" rev="1"
         date="2019-03-01" time="18:00:00 +0300"
         packager="Andrei Belov &lt;defan@nginx.com&gt;">

<change type="change">
<para>
now three numbers are always used for versioning: major, minor,
and patch versions.
</para>
</change>

<change type="change">
<para>
now QUERY_STRING is always defined even if the request does not include
the query component.
</para>
</change>

<change type="feature">
<para>
basic internal request routing by Host, URI, and method.
</para>
</change>

<change type="feature">
<para>
experimental support for Java Servlet Containers.
</para>
</change>

<change type="bugfix">
<para>
segmentation fault might have occurred in the router process.
</para>
</change>

<change type="bugfix">
<para>
various potential memory leaks.
</para>
</change>

<change type="bugfix">
<para>
TLS connections might have stalled.
</para>
</change>

<change type="bugfix">
<para>
some Perl applications might have failed to send the response body.
</para>
</change>

<change type="bugfix">
<para>
some compilers with specific flags might have produced non-functioning builds;
the bug had appeared in 1.5.
</para>
</change>

<change type="bugfix">
<para>
Node.js package had wrong version number when installed from sources.
</para>
</change>

</changes>


<changes apply="unit-php
                unit-python unit-python2.7
                unit-python3.4 unit-python3.5 unit-python3.6 unit-python3.7
                unit-go unit-go1.7 unit-go1.8 unit-go1.9 unit-go1.10
                unit-perl
                unit-ruby"
         ver="1.7.1" rev="1"
         date="2019-02-07" time="18:00:00 +0300"
         packager="Andrei Belov &lt;defan@nginx.com&gt;">

<change>
<para>
NGINX Unit updated to 1.7.1.
</para>
</change>

</changes>


<changes apply="unit" ver="1.7.1" rev="1"
         date="2019-02-07" time="18:00:00 +0300"
         packager="Andrei Belov &lt;defan@nginx.com&gt;">

<change type="security">
<para>
a heap memory buffer overflow might have been caused in the router process by
a specially crafted request, potentially resulting in a segmentation fault or
other unspecified behavior (CVE-2019-7401).
</para>
</change>

<change type="bugfix">
<para>
install of Go module failed without prior building of Unit daemon;
the bug had appeared in 1.7.
</para>
</change>

</changes>


<changes apply="unit-python3.7" ver="1.7" rev="1"
         date="2018-12-25" time="10:30:00 +0300"
         packager="Andrei Belov &lt;defan@nginx.com&gt;">

<change>
<para>
Initial release of Python 3.7 module for NGINX Unit.
</para>
</change>

</changes>


<changes apply="unit-php
                unit-python unit-python2.7
                unit-python3.4 unit-python3.5 unit-python3.6
                unit-go unit-go1.7 unit-go1.8 unit-go1.9 unit-go1.10
                unit-perl
                unit-ruby"
         ver="1.7" rev="1"
         date="2018-12-20" time="18:00:00 +0300"
         packager="Andrei Belov &lt;defan@nginx.com&gt;">

<change>
<para>
NGINX Unit updated to 1.7.
</para>
</change>

</changes>


<changes apply="unit" ver="1.7" rev="1"
         date="2018-12-20" time="18:00:00 +0300"
         packager="Andrei Belov &lt;defan@nginx.com&gt;">

<change type="change">
<para>
now rpath is set in Ruby module only if the library was not found in default
search paths; this allows to meet packaging restrictions on some systems.
</para>
</change>

<change type="bugfix">
<para>
"disable_functions" and "disable_classes" PHP options set via Control API
did not work.
</para>
</change>

<change type="bugfix">
<para>
Promises on request data in Node.js were not triggered.
</para>
</change>

<change type="bugfix">
<para>
various compatibility issues with Node.js applications.
</para>
</change>

<change type="bugfix">
<para>
a segmentation fault occurred in Node.js module if application tried to read
request body after request.end() was called.
</para>
</change>

<change type="bugfix">
<para>
a segmentation fault occurred in Node.js module if application attempted to
send header twice.
</para>
</change>

<change type="bugfix">
<para>
names of response header fields in Node.js module were erroneously treated as
case-sensitive.
</para>
</change>

<change type="bugfix">
<para>
uncatched exceptions in Node.js were not logged.
</para>
</change>

<change type="bugfix">
<para>
global install of Node.js module from sources was broken on some systems;
the bug had appeared in 1.6.
</para>
</change>

<change type="bugfix">
<para>
traceback for exceptions during initialization of Python applications might not
be logged.
</para>
</change>

<change type="bugfix">
<para>
PHP module build failed if PHP interpreter was built with thread safety
enabled.
</para>
</change>

</changes>


<changes apply="unit-php
                unit-python unit-python2.7
                unit-python3.4 unit-python3.5 unit-python3.6
                unit-go unit-go1.7 unit-go1.8 unit-go1.9 unit-go1.10
                unit-perl
                unit-ruby"
         ver="1.6" rev="1"
         date="2018-11-15" time="18:00:00 +0300"
         packager="Konstantin Pavlov &lt;thresh@nginx.com&gt;">

<change>
<para>
NGINX Unit updated to 1.6.
</para>
</change>

</changes>


<changes apply="unit" ver="1.6" rev="1"
         date="2018-11-15" time="18:00:00 +0300"
         packager="Konstantin Pavlov &lt;thresh@nginx.com&gt;">

<change type="change">
<para>
"make install" now installs Node.js module as well if it was configured.
</para>
</change>

<change type="feature">
<para>
"--local" ./configure option to install Node.js module locally.
</para>
</change>

<change type="bugfix">
<para>
Node.js module might have crashed due to broken reference counting.
</para>
</change>

<change type="bugfix">
<para>
asynchronous operations in Node.js might not have worked.
</para>
</change>

<change type="bugfix">
<para>
various compatibility issues with Node.js applications.
</para>
</change>

<change type="bugfix">
<para>
"freed pointer is out of pool" alerts might have appeared in log.
</para>
</change>

<change type="bugfix">
<para>
module discovery did not work on 64-bit big-endian systems like IBM/S390x.
</para>
</change>

</changes>


<changes apply="unit-php
                unit-python unit-python2.7
                unit-python3.4 unit-python3.5 unit-python3.6
                unit-go unit-go1.7 unit-go1.8 unit-go1.9 unit-go1.10
                unit-perl
                unit-ruby"
         ver="1.5" rev="1"
         date="2018-10-25" time="18:00:00 +0300"
         packager="Andrei Belov &lt;defan@nginx.com&gt;">

<change>
<para>
NGINX Unit updated to 1.5.
</para>
</change>

</changes>


<changes apply="unit" ver="1.5" rev="1"
         date="2018-10-25" time="18:00:00 +0300"
         packager="Andrei Belov &lt;defan@nginx.com&gt;">

<change type="change">
<para>
the "type" of application object for Go was changed to "external".
</para>
</change>

<change type="feature">
<para>
initial version of Node.js package with basic HTTP request-response support.
</para>
</change>

<change type="feature">
<para>
compatibility with LibreSSL.
</para>
</change>

<change type="feature">
<para>
--libdir and --incdir ./configure options to install libunit headers
and static library.
</para>
</change>

<change type="bugfix">
<para>
connection might be closed prematurely while sending response;
the bug had appeared in 1.3.
</para>
</change>

<change type="bugfix">
<para>
application processes might have stopped handling requests, producing
"last message send failed: Resource temporarily unavailable" alerts in log;
the bug had appeared in 1.4.
</para>
</change>

<change type="bugfix">
<para>
Go applications did not work when Unit was built with musl C library.
</para>
</change>

</changes>


<changes apply="unit-php
                unit-python unit-python2.7
                unit-python3.4 unit-python3.5 unit-python3.6
                unit-go unit-go1.7 unit-go1.8 unit-go1.9 unit-go1.10
                unit-perl
                unit-ruby"
         ver="1.4" rev="2"
         date="2018-09-27" time="13:30:00 +0300"
         packager="Andrei Belov &lt;defan@nginx.com&gt;">

<change type="bugfix">
<para>
corrected instructions for launching sample application.
</para>
</change>

</changes>


<changes apply="unit" ver="1.4" rev="2"
         date="2018-09-27" time="13:30:00 +0300"
         packager="Andrei Belov &lt;defan@nginx.com&gt;">

<change type="change">
<para>
the "saveconfig" and "loadconfig" action scripts were removed.
</para>
</change>

</changes>


<changes apply="unit-php
                unit-python unit-python2.7
                unit-python3.4 unit-python3.5 unit-python3.6
                unit-go unit-go1.7 unit-go1.8 unit-go1.9 unit-go1.10
                unit-perl
                unit-ruby"
         ver="1.4" rev="1"
         date="2018-09-20" time="18:00:00 +0300"
         packager="Andrei Belov &lt;defan@nginx.com&gt;">

<change>
<para>
NGINX Unit updated to 1.4.
</para>
</change>

</changes>


<changes apply="unit" ver="1.4" rev="1"
         date="2018-09-20" time="18:00:00 +0300"
         packager="Andrei Belov &lt;defan@nginx.com&gt;">

<change type="change">
<para>
the control API maps the configuration object only at "/config/".
</para>
</change>

<change type="feature">
<para>
TLS support for client connections.
</para>
</change>

<change type="feature">
<para>
TLS certificates storage control API.
</para>
</change>

<change type="feature">
<para>
Unit library (libunit) to streamline language module integration.
</para>
</change>

<change type="feature">
<para>
"408 Request Timeout" responses while closing HTTP keep-alive connections.
</para>
</change>

<change type="feature">
<para>
improvements in OpenBSD support.
Thanks to David Carlier.
</para>
</change>

<change type="bugfix">
<para>
a segmentation fault might have occurred after reconfiguration.
</para>
</change>

<change type="bugfix">
<para>
building on systems with non-default locale might be broken.
</para>
</change>

<change type="bugfix">
<para>
"header_read_timeout" might not work properly.
</para>
</change>

<change type="bugfix">
<para>
header fields values with non-ASCII bytes might be handled incorrectly
in Python 3 module.
</para>
</change>

</changes>


<changes apply="unit-php
                unit-python unit-python2.7
                unit-python3.4 unit-python3.5 unit-python3.6
                unit-go unit-go1.7 unit-go1.8 unit-go1.9 unit-go1.10
                unit-perl
                unit-ruby"
         ver="1.3" rev="1"
         date="2018-07-13" time="18:00:00 +0300"
         packager="Konstantin Pavlov &lt;thresh@nginx.com&gt;">

<change>
<para>
NGINX Unit updated to 1.3.
</para>
</change>

</changes>


<changes apply="unit" ver="1.3" rev="1"
         date="2018-07-13" time="18:00:00 +0300"
         packager="Konstantin Pavlov &lt;thresh@nginx.com&gt;">

<change type="change">
<para>
UTF-8 characters are now allowed in request header field values.
</para>
</change>

<change type="feature">
<para>
configuration of the request body size limit.
</para>
</change>

<change type="feature">
<para>
configuration of various HTTP connection timeouts.
</para>
</change>

<change type="feature">
<para>
Ruby module now automatically uses Bundler where possible.
</para>
</change>

<change type="feature">
<para>
http.Flusher interface in Go module.
</para>
</change>

<change type="bugfix">
<para>
various issues in HTTP connection errors handling.
</para>
</change>

<change type="bugfix">
<para>
requests with body data might be handled incorrectly in PHP module.
</para>
</change>

<change type="bugfix">
<para>
individual PHP configuration options specified via control API were reset
to previous values after the first request in application process.
</para>
</change>

</changes>


<changes apply="unit-php
                unit-python unit-python2.7
                unit-python3.4 unit-python3.5 unit-python3.6
                unit-go unit-go1.7 unit-go1.8 unit-go1.9 unit-go1.10
                unit-perl
                unit-ruby"
         ver="1.2" rev="1"
         date="2018-06-07" time="18:00:00 +0300"
         packager="Andrei Belov &lt;defan@nginx.com&gt;">

<change>
<para>
NGINX Unit updated to 1.2.
</para>
</change>

</changes>


<changes apply="unit" ver="1.2" rev="1"
         date="2018-06-07" time="18:00:00 +0300"
         packager="Andrei Belov &lt;defan@nginx.com&gt;">

<change type="feature">
<para>
configuration of environment variables for application processes.
</para>
</change>

<change type="feature">
<para>
customization of php.ini path.
</para>
</change>

<change type="feature">
<para>
setting of individual PHP configuration options.
</para>
</change>

<change type="feature">
<para>
configuration of execution arguments for Go applications.
</para>
</change>

<change type="bugfix">
<para>
keep-alive connections might hang after reconfiguration.
</para>
</change>

</changes>


<changes apply="unit-go1.10" ver="1.1" rev="1"
         date="2018-05-14" time="18:00:00 +0300"
         packager="Andrei Belov &lt;defan@nginx.com&gt;">

<change>
<para>
Initial release of Go 1.10 module for NGINX Unit.
</para>
</change>

</changes>


<changes apply="unit-php
                unit-python unit-python2.7
                unit-python3.4 unit-python3.5 unit-python3.6
                unit-go unit-go1.7 unit-go1.8 unit-go1.9
                unit-perl
                unit-ruby"
         ver="1.1" rev="1"
         date="2018-04-26" time="18:00:00 +0300"
         packager="Andrei Belov &lt;defan@nginx.com&gt;">

<change>
<para>
NGINX Unit updated to 1.1.
</para>
</change>

</changes>


<changes apply="unit" ver="1.1" rev="1"
         date="2018-04-26" time="18:00:00 +0300"
         packager="Andrei Belov &lt;defan@nginx.com&gt;">

<change type="bugfix">
<para>
Python applications that use the write() callable did not work.
</para>
</change>

<change type="bugfix">
<para>
virtual environments created with Python 3.3 or above might not have worked.
</para>
</change>

<change type="bugfix">
<para>
the request.Read() function in Go applications did not produce EOF
when the whole body was read.
</para>
</change>

<change type="bugfix">
<para>
a segmentation fault might have occurred while access log reopening.
</para>
</change>

<change type="bugfix">
<para>
in parsing of IPv6 control socket addresses.
</para>
</change>

<change type="bugfix">
<para>
loading of application modules was broken on OpenBSD.
</para>
</change>

<change type="bugfix">
<para>
a segmentation fault might have occurred when there were two modules
with the same type and version; the bug had appeared in 1.0.
</para>
</change>

<change type="bugfix">
<para>
alerts "freed pointer points to non-freeble page" might have appeared in log
on 32-bit platforms.
</para>
</change>

</changes>


<changes apply="unit-php
                unit-python unit-python2.7
                unit-python3.4 unit-python3.5 unit-python3.6
                unit-go unit-go1.7 unit-go1.8 unit-go1.9
                unit-perl
                unit-ruby"
         ver="1.0" rev="1"
         date="2018-04-12" time="18:00:00 +0300"
         packager="Andrei Belov &lt;defan@nginx.com&gt;">

<change>
<para>
NGINX Unit updated to 1.0.
</para>
</change>

</changes>


<changes apply="unit" ver="1.0" rev="1"
         date="2018-04-12" time="18:00:00 +0300"
         packager="Andrei Belov &lt;defan@nginx.com&gt;">

<change type="change">
<para>
configuration object moved into "/config/" path.
</para>
</change>

<change type="feature">
<para>
basic access logging.
</para>
</change>

<change type="bugfix">
<para>
503 error occurred if Go application did not write response header or body.
</para>
</change>

<change type="bugfix">
<para>
Ruby applications that use encoding conversions might not have worked.
</para>
</change>

<change type="bugfix">
<para>
various stability issues.
</para>
</change>

</changes>


<changes apply="unit-php
                unit-python unit-python2.7
                unit-python3.4 unit-python3.5 unit-python3.6
                unit-go unit-go1.7 unit-go1.8 unit-go1.9
                unit-perl"
         ver="0.7" rev="1"
         date="2018-03-22" time="18:00:00 +0300"
         packager="Andrei Belov &lt;defan@nginx.com&gt;">

<change>
<para>
NGINX Unit updated to 0.7.
</para>
</change>

</changes>


<changes apply="unit-ruby" ver="0.7" rev="1"
         date="2018-04-02" time="15:40:00 +0300"
         packager="Andrei Belov &lt;defan@nginx.com&gt;">

<change>
<para>
Initial release of Ruby module for NGINX Unit.
</para>
</change>

</changes>


<changes apply="unit" ver="0.7" rev="1"
         date="2018-03-22" time="18:00:00 +0300"
         packager="Andrei Belov &lt;defan@nginx.com&gt;">

<change type="feature">
<para>
Ruby application module.
</para>
</change>

<change type="bugfix">
<para>
in discovering modules.
</para>
</change>

<change type="bugfix">
<para>
various race conditions on reconfiguration and during shutting down.
</para>
</change>

<change type="bugfix">
<para>
tabs and trailing spaces were not allowed in header fields values.
</para>
</change>

<change type="bugfix">
<para>
a segmentation fault occurred in Python module if start_response() was called
outside of WSGI callable.
</para>
</change>

<change type="bugfix">
<para>
a segmentation fault might have occurred in PHP module if there was an error
while initialization.
</para>
</change>

</changes>


<changes apply="unit-php
                unit-python unit-python2.7
                unit-python3.4 unit-python3.5 unit-python3.6
                unit-go unit-go1.7 unit-go1.8 unit-go1.9
                unit-perl"
         ver="0.6" rev="1"
         date="2018-02-09" time="18:00:00 +0300"
         packager="Andrei Belov &lt;defan@nginx.com&gt;">

<change>
<para>
NGINX Unit updated to 0.6.
</para>
</change>

</changes>


<changes apply="unit" ver="0.6" rev="1"
         date="2018-02-09" time="18:00:00 +0300"
         packager="Andrei Belov &lt;defan@nginx.com&gt;">

<change type="bugfix">
<para>
the main process died when the "type" application option contained version;
the bug had appeared in 0.5.
</para>
</change>

</changes>


<changes apply="unit-php
                unit-python unit-python2.7
                unit-python3.4 unit-python3.5 unit-python3.6
                unit-go unit-go1.7 unit-go1.8 unit-go1.9"
         ver="0.5" rev="1"
         date="2018-02-08" time="18:00:00 +0300"
         packager="Andrei Belov &lt;defan@nginx.com&gt;">

<change>
<para>
NGINX Unit updated to 0.5.
</para>
</change>

</changes>


<changes apply="unit-perl" ver="0.5" rev="1"
         date="2018-02-08" time="18:00:00 +0300"
         packager="Andrei Belov &lt;defan@nginx.com&gt;">

<change>
<para>
Initial release of Perl module for NGINX Unit.
</para>
</change>

</changes>


<changes apply="unit" ver="0.5" rev="1"
         date="2018-02-08" time="18:00:00 +0300"
         packager="Andrei Belov &lt;defan@nginx.com&gt;">

<change type="change">
<para>
the "workers" application option was removed, the "processes"
application option should be used instead.
</para>
</change>

<change type="feature">
<para>
the "processes" application option with prefork and dynamic
process management support.
</para>
</change>

<change type="feature">
<para>
Perl application module.
</para>
</change>

<change type="bugfix">
<para>
in reading client request body; the bug had appeared in 0.3.
</para>
</change>

<change type="bugfix">
<para>
some Python applications might not have worked due to missing
"wsgi.errors" environ variable.
</para>
</change>

<change type="bugfix">
<para>
HTTP chunked responses might be encoded incorrectly on 32-bit
platforms.
</para>
</change>

<change type="bugfix">
<para>
infinite looping in HTTP parser.
</para>
</change>

<change type="bugfix">
<para>
segmentation fault in router.
</para>
</change>

</changes>


<changes apply="unit-php
                unit-python unit-python2.7
                unit-python3.4 unit-python3.5 unit-python3.6
                unit-go unit-go1.7 unit-go1.8 unit-go1.9"
         ver="0.4" rev="1"
         date="2018-01-15" time="18:00:00 +0300"
         packager="Andrei Belov &lt;defan@nginx.com&gt;">

<change>
<para>
NGINX Unit updated to 0.4.
</para>
</change>

</changes>


<changes apply="unit" ver="0.4" rev="1"
         date="2018-01-15" time="18:00:00 +0300"
         packager="Andrei Belov &lt;defan@nginx.com&gt;">

<change type="feature">
<para>
compatibility with DragonFly BSD.
</para>
</change>

<change type="feature">
<para>
"configure php --lib-static" option.
</para>
</change>

<change type="bugfix">
<para>
HTTP request body was not passed to application;
the bug had appeared in 0.3.
</para>
</change>

<change type="bugfix">
<para>
HTTP large header buffers allocation and deallocation fixed;
the bug had appeared in 0.3.
</para>
</change>

<change type="bugfix">
<para>
some PHP applications might not have worked with relative "root" path.
</para>
</change>

</changes>


<changes apply="unit-go1.9" ver="0.3" rev="1"
         date="2017-12-28" time="18:00:00 +0300"
         packager="Andrei Belov &lt;defan@nginx.com&gt;">

<change>
<para>
Initial release of Go 1.9 module for NGINX Unit.
</para>
</change>

</changes>


<changes apply="unit-python3.6" ver="0.3" rev="1"
         date="2017-12-28" time="18:00:00 +0300"
         packager="Andrei Belov &lt;defan@nginx.com&gt;">

<change>
<para>
Initial release of Python 3.6 module for NGINX Unit.
</para>
</change>

</changes>


<changes apply="unit-php
                unit-python unit-python2.7 unit-python3.4 unit-python3.5
                unit-go unit-go1.7 unit-go1.8"
         ver="0.3" rev="1"
         date="2017-12-28" time="18:00:00 +0300"
         packager="Andrei Belov &lt;defan@nginx.com&gt;">

<change>
<para>
NGINX Unit updated to 0.3.
</para>
</change>

</changes>


<changes apply="unit" ver="0.3" rev="1"
         date="2017-12-28" time="18:00:00 +0300"
         packager="Andrei Belov &lt;defan@nginx.com&gt;">

<change type="change">
<para>
the Go package name changed to "nginx/unit".
</para>
</change>

<change type="change">
<para>
in the "limits.timeout" application option: application start time and
time in queue now are not accounted.
</para>
</change>

<change type="feature">
<para>
the "limits.requests" application option.
</para>
</change>

<change type="feature">
<para>
application request processing latency optimization.
</para>
</change>

<change type="feature">
<para>
HTTP keep-alive connections support.
</para>
</change>

<change type="feature">
<para>
the "home" Python virtual environment configuration option.
</para>
</change>

<change type="feature">
<para>
Python atexit hook support.
</para>
</change>

<change type="feature">
<para>
various Go package improvements.
</para>
</change>

<change type="bugfix">
<para>
various crashes fixed.
</para>
</change>

</changes>


<changes apply="unit-go" ver="0.2" rev="1"
         date="2017-10-19" time="18:00:00 +0300"
         packager="Andrei Belov &lt;defan@nginx.com&gt;">

<change>
<para>
Initial release of Go module for NGINX Unit.
</para>
</change>

</changes>


<changes apply="unit-go1.7" ver="0.2" rev="1"
         date="2017-10-19" time="18:00:00 +0300"
         packager="Andrei Belov &lt;defan@nginx.com&gt;">

<change>
<para>
Initial release of Go 1.7 module for NGINX Unit.
</para>
</change>

</changes>


<changes apply="unit-go1.8" ver="0.2" rev="1"
         date="2017-10-19" time="18:00:00 +0300"
         packager="Andrei Belov &lt;defan@nginx.com&gt;">

<change>
<para>
Initial release of Go 1.8 module for NGINX Unit.
</para>
</change>

</changes>


<changes apply="unit-python" ver="0.2" rev="1"
         date="2017-10-19" time="18:00:00 +0300"
         packager="Andrei Belov &lt;defan@nginx.com&gt;">

<change>
<para>
Initial release of Python module for NGINX Unit.
</para>
</change>

</changes>


<changes apply="unit-python2.7" ver="0.2" rev="1"
         date="2017-10-19" time="18:00:00 +0300"
         packager="Andrei Belov &lt;defan@nginx.com&gt;">

<change>
<para>
Initial release of Python 2.7 module for NGINX Unit.
</para>
</change>

</changes>


<changes apply="unit-python3.4" ver="0.2" rev="1"
         date="2017-10-19" time="18:00:00 +0300"
         packager="Andrei Belov &lt;defan@nginx.com&gt;">

<change>
<para>
Initial release of Python 3.4 module for NGINX Unit.
</para>
</change>

</changes>


<changes apply="unit-python3.5" ver="0.2" rev="1"
         date="2017-10-19" time="18:00:00 +0300"
         packager="Andrei Belov &lt;defan@nginx.com&gt;">

<change>
<para>
Initial release of Python 3.5 module for NGINX Unit.
</para>
</change>

</changes>


<changes apply="unit-php" ver="0.2" rev="1"
         date="2017-10-19" time="18:00:00 +0300"
         packager="Andrei Belov &lt;defan@nginx.com&gt;">

<change>
<para>
Initial release of PHP module for NGINX Unit.
</para>
</change>

</changes>


<changes apply="unit" ver="0.2" rev="1"
         date="2017-10-19" time="18:00:00 +0300"
         packager="Andrei Belov &lt;defan@nginx.com&gt;">

<change type="feature">
<para>
configuration persistence.
</para>
</change>

<change type="feature">
<para>
improved handling of configuration errors.
</para>
</change>

<change type="feature">
<para>
application "timeout" property.
</para>
</change>

<change type="bugfix">
<para>
POST request for PHP were handled incorrectly.
</para>
</change>

<change type="bugfix">
<para>
the router exited abnormally if all listeners had been deleted.
</para>
</change>

<change type="bugfix">
<para>
the router crashed under load.
</para>
</change>

<change type="bugfix">
<para>
memory leak in the router.
</para>
</change>

</changes>


<changes apply="unit" ver="0.1" rev="1"
         date="2017-09-06" time="19:14:28 +0300"
         packager="Andrei Belov &lt;defan@nginx.com&gt;">

<change>
<para>
First public release.
</para>
</change>

</changes>


</change_log><|MERGE_RESOLUTION|>--- conflicted
+++ resolved
@@ -15,29 +15,19 @@
                 unit-jsc-common unit-jsc8 unit-jsc10 unit-jsc11 unit-jsc13
                 unit-jsc14 unit-jsc15 unit-jsc16 unit-jsc17 unit-jsc18
                 unit-jsc19"
-<<<<<<< HEAD
          ver="1.30.0" rev="1"
          date="" time=""
-=======
-         ver="1.29.1" rev="1"
-         date="2023-02-28" time="18:00:00 +0300"
->>>>>>> d5382aeb
          packager="Nginx Packaging &lt;nginx-packaging@f5.com&gt;">
 
 <change>
 <para>
-<<<<<<< HEAD
 NGINX Unit updated to 1.30.0.
-=======
-NGINX Unit updated to 1.29.1.
->>>>>>> d5382aeb
-</para>
-</change>
-
-</changes>
-
-
-<<<<<<< HEAD
+</para>
+</change>
+
+</changes>
+
+
 <changes apply="unit" ver="1.30.0" rev="1"
          date="" time=""
          packager="Nginx Packaging &lt;nginx-packaging@f5.com&gt;">
@@ -55,12 +45,42 @@
 </para>
 </change>
 
-=======
+<change type="bugfix">
+<para>
+PHP error handling (added missing 403 and 404 errors).
+</para>
+</change>
+
+</changes>
+
+
+<changes apply="unit-php
+                unit-python unit-python2.7
+                unit-python3.4 unit-python3.5 unit-python3.6 unit-python3.7
+                unit-python3.8 unit-python3.9 unit-python3.10 unit-python3.11
+                unit-go
+                unit-perl
+                unit-ruby
+                unit-jsc-common unit-jsc8 unit-jsc10 unit-jsc11 unit-jsc13
+                unit-jsc14 unit-jsc15 unit-jsc16 unit-jsc17 unit-jsc18
+                unit-jsc19"
+         ver="1.29.1" rev="1"
+         date="2023-02-28" time="18:00:00 +0300"
+         packager="Nginx Packaging &lt;nginx-packaging@f5.com&gt;">
+
+<change>
+<para>
+NGINX Unit updated to 1.29.1.
+</para>
+</change>
+
+</changes>
+
+
 <changes apply="unit" ver="1.29.1" rev="1"
          date="2023-02-28" time="18:00:00 +0300"
          packager="Nginx Packaging &lt;nginx-packaging@f5.com&gt;">
 
->>>>>>> d5382aeb
 <change type="bugfix">
 <para>
 stop creating world-writeable directories.
@@ -102,25 +122,13 @@
 
 <change type="bugfix">
 <para>
-<<<<<<< HEAD
-PHP error handling (added missing 403 and 404 errors).
-</para>
-</change>
-
-<change type="bugfix">
-<para>
-=======
->>>>>>> d5382aeb
 websocket endianness detection for obscure operating systems.
 </para>
 </change>
 
 </changes>
 
-<<<<<<< HEAD
-=======
-
->>>>>>> d5382aeb
+
 <changes apply="unit-php
                 unit-python unit-python2.7
                 unit-python3.4 unit-python3.5 unit-python3.6 unit-python3.7
